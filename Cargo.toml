--- conflicted
+++ resolved
@@ -17,7 +17,6 @@
 hex = "0.4.3"
 futures-util = "0.3.31"
 log = "0.4.28"
-<<<<<<< HEAD
 simple_logger = "5.0.0"
 jsonwebtoken = { version = "9.3.1", features = ["pem", "simple_asn1"] }
 serde = "1.0.219"
@@ -25,9 +24,4 @@
 base64 = "0.22.1"
 flate2 = "1.1.2"
 pelite = { version = "0.10.0", features = ["resources_nostd"] }
-zip = "5.0.0"
-=======
-env_logger = "0.11.8"
-goblin = "0.10.1"
-regex = "1.11.2"
->>>>>>> f083eb6a
+zip = "5.0.0"